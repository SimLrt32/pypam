--- conflicted
+++ resolved
@@ -19,11 +19,7 @@
 f_ref = 1000
 
 
-<<<<<<< HEAD
-@nb.njit
-=======
-@nb.jit
->>>>>>> 8ff55575
+@nb.njit
 def sxx2spd(sxx: np.ndarray, h: float, bin_edges: np.ndarray):
     """
     Return spd from the spectrogram
@@ -31,6 +27,7 @@
     Parameters
     ----------
     sxx : numpy matrix
+        Spectrogram
         Spectrogram
     h : float
         Histogram bin width
